package main

import (
	"context"
	"io"
	"math/rand"
	"reflect"
	"sync"
	"testing"
	"time"

	"github.com/3s-rg-codes/HyperFaaS/pkg/stats"
	pb "github.com/3s-rg-codes/HyperFaaS/proto/controller"
	"github.com/rs/zerolog/log"
	"github.com/stretchr/testify/assert"
	"google.golang.org/grpc/codes"
	//"gotest.tools/v3/assert"
)

type statsTest struct {
	testName            string
	disconnects         bool
	reconnects          bool
	nodeIDs             []string
	controllerWorkloads []controllerWorkload
	timeout             time.Duration
}

var workloadImageTags = []string{"hello:latest", "echo:latest"}

// Tests that stats are correctly streamed to all listening nodes. Nodes may disconnect and reconnect.
// During that disconnect, the stats should not be lost, but should be cached and sent to the node when it reconnects.
// In the end the stats received by each node should be equal to the expected stats.
// The expected stats are determined by the doWorkload function  based on the controllerWorkloads array.
func TestStats(t *testing.T) {
<<<<<<< HEAD
=======
	//setup()
	//defer teardown()

>>>>>>> 8a71440b
	controllerWorkloads := []controllerWorkload{
		{
			testName:          "normal execution of hello image",
			ImageTag:          workloadImageTags[0],
			ExpectedError:     false,
			ExpectsResponse:   true,
			ExpectedErrorCode: codes.OK,
			CallPayload:       "",
		},
	}

	statsTests := []statsTest{
		{
			testName:            "streaming stats to one connected node",
			disconnects:         true,
			reconnects:          false,
			nodeIDs:             []string{"1"},
			controllerWorkloads: controllerWorkloads,
			timeout:             12 * time.Second,
		},
		/*
				{
					testName:    "streaming stats to three connected nodes",
					disconnects: false,
					reconnects:  false,
					nodeIDs:     []string{"1", "2", "3"},
					controllerWorkloads
			:   controllerWorkloads
			,
					timeout:     12 * time.Second,
				},

					{
						testName:    "one node disconnects while streaming stats",
						disconnects: true,
						reconnects:  false,
						nodeIDs:     []string{"1"},
						controllerWorkloads
				:   controllerWorkloads
				,
					},
					{
						testName:    "one node disconnects and reconnects while streaming stats",
						disconnects: true,
						reconnects:  true,
						nodeIDs:     []string{"1"},
						controllerWorkloads
				:   controllerWorkloads
				,
					},
		*/
	}

	for _, statsTestCase := range statsTests {
		t.Run(statsTestCase.testName, func(t *testing.T) {

			//stopSignals is a map that stores the stop signals for each node
			stopSignals := make(map[string]chan bool)

			//recievedStatsPerNode is a map that stores the stats recieved by each node
			recievedStatsPerNode := make(map[string][]*stats.StatusUpdate)
			mu := sync.Mutex{}

			go func() {
				//sleep for a random amount of time ( 4 - 6 seconds)
				time.Sleep(time.Duration(rand.Intn(2)+4) * time.Second)

				//send a stop signal to each node
				if statsTestCase.disconnects {
					for _, nodeID := range statsTestCase.nodeIDs {
						stopSignals[nodeID] <- true
					}
				}
			}()

			statsChan := make(chan *[]*stats.StatusUpdate)
			// Do Workload concurrently

			// To keep track of the node clients
			wgNodes := sync.WaitGroup{}

			// To keep track of the workload
			wgWorkload := sync.WaitGroup{}

			wgWorkload.Add(1)
			go func(wg1 *sync.WaitGroup) {
				expectedStats := doWorkload(t, statsTestCase)
				log.Debug().Msg("Workload is done")
				wg1.Done()
				statsChan <- expectedStats

			}(&wgWorkload)

			// We run one goroutine for each node
			log.Debug().Msgf("RUNNING WITH %d NODES", len(statsTestCase.nodeIDs))
			for _, nodeID := range statsTestCase.nodeIDs {

				log.Debug().Msgf("Adding 1 to the WaitGroupCounter: %s", nodeID)

				wgNodes.Add(1)

				go func(nodeID string, wg1 *sync.WaitGroup, mutex *sync.Mutex) {
					client, connection := BuildMockClient(t)
					defer wg1.Done()
					defer log.Debug().Msgf("Removing 1 from the WaitGroupCounter: %s", nodeID)

					defer connection.Close()

					recievedStatusUpdates := []*stats.StatusUpdate{}

					//After the node has listened to the stream, we add the stats to the map
					defer func() {
						mutex.Lock()
						recievedStatsPerNode[nodeID] = recievedStatusUpdates
						mutex.Unlock()
					}()

					ctx, cancel := context.WithTimeout(context.Background(), statsTestCase.timeout)
					defer cancel()

					s, err := client.Status(ctx, &pb.StatusRequest{NodeID: nodeID})
					if err != nil {
						log.Error().Msgf("Error (Node: %s): %v", nodeID, err)
					}

					for {
						select {
						case <-stopSignals[nodeID]:
							t.Logf("Stop signal Received (Node: %s)", nodeID)
							return
						case <-ctx.Done():
							t.Logf("Context Done (Node: %s)", nodeID)
							return
						default:
							stat, err := s.Recv()
							if err == io.EOF {
								log.Info().Msgf("EOF (Node: %s)", nodeID)
								return
							}
							if err != nil {
								log.Error().Msgf("Error: %v", err)
								return
							}

							// Copy the stats to a new struct to avoid copying mutex
							statCopy := &stats.StatusUpdate{
								InstanceID: stat.InstanceId,
								Type:       stat.Type,
								Event:      stat.Event,
								Status:     stat.Status,
							}

							recievedStatusUpdates = append(recievedStatusUpdates, statCopy)

							//log.Debug().Msgf("State of stats (Node: %s): %v", nodeID, recievedStats)
						}

						if ctx.Err() != nil {
							break
						}
					}
				}(nodeID, &wgNodes, &mu)
			}

			t.Log("Waiting for workload to finish")
			wgWorkload.Wait()
			expected := <-statsChan

			t.Log("Waiting for nodes to finish")
			wgNodes.Wait()

			// We check if the stats recieved by each node contains all of the stats that were expected
			for _, nodeID := range statsTestCase.nodeIDs {

				actual := recievedStatsPerNode[nodeID]

				if len(*expected) != len(actual) {
					t.Error("lengths of expected and actual arrays are not equal")
				}

				//  count occurrences of each StatusUpdate in the expected array
				expectedCount := make(map[stats.StatusUpdate]int)
				for _, e := range *expected {
					expectedCount[*e]++
				}

				//  count occurrences of each StatusUpdate in the actual array
				actualCount := make(map[stats.StatusUpdate]int)
				for _, a := range actual {
					actualCount[*a]++
				}

				// compare
				result := reflect.DeepEqual(expectedCount, actualCount)

				assert.True(t, result, "The stats recieved by node %s are not equal to the expected stats", nodeID)
			}
		})

	}

}

/*
	 This function performs some workload on the server, starting, calling and stopping containers
	 It then returns the expected stats each node should receive after the workload
	 Examples of a stats event:
		{
	    "instance_id": "b7bb229b0c625938726ee299fefc2246929b393d3041d511cdd416dcbb64a615",
	    "type": "container",
	    "event": "start",
	    "status": ""
		}

		{
	    "instance_id": "b7bb229b0c625938726ee299fefc2246929b393d3041d511cdd416dcbb64a615",
	    "type": "container",
	    "event": "call",
	    "status": "success"
		}
*/
func doWorkload(t *testing.T, statsTestCase statsTest) *[]*stats.StatusUpdate {

	client, connection := BuildMockClient(t)

	statusUpdates := []*stats.StatusUpdate{}

	// Wait for all of the nodes to be connected to the stream
	time.Sleep(4 * time.Second)

	for _, testCase := range statsTestCase.controllerWorkloads {

		testContainerID, err := client.Start(context.Background(), &pb.StartRequest{ImageTag: &pb.ImageTag{Tag: testCase.ImageTag}, Config: &pb.Config{}})

		// Depending on the test case, the container may not start
		if testCase.ExpectedError && err != nil {
			// add an error event to the stats
			statusUpdates = append(statusUpdates, &stats.StatusUpdate{InstanceID: testContainerID.Id, Type: "container", Event: "start", Status: "error"})
		} else {
			// add a success event to the stats
			statusUpdates = append(statusUpdates, &stats.StatusUpdate{InstanceID: testContainerID.Id, Type: "container", Event: "start", Status: "success"})
		}

		response, err := client.Call(context.Background(), &pb.CallRequest{InstanceId: testContainerID, Params: &pb.Params{Data: testCase.CallPayload}})

		if testCase.ExpectedError && err != nil {
			// add an error event to the stats
			statusUpdates = append(statusUpdates, &stats.StatusUpdate{InstanceID: testContainerID.Id, Type: "container", Event: "call", Status: "error"})
		} else {
			// add a success event to the stats
			statusUpdates = append(statusUpdates, &stats.StatusUpdate{InstanceID: testContainerID.Id, Type: "container", Event: "call", Status: "success"})
		}
		//If there was a response, there is a container response event
		if testCase.ExpectsResponse && response != nil {
			statusUpdates = append(statusUpdates, &stats.StatusUpdate{InstanceID: testContainerID.Id, Type: "container", Event: "response", Status: "success"})
		}

		responseContainerID, err := client.Stop(context.Background(), testContainerID)

		if testCase.ExpectedError && err != nil {
			// add an error event to the stats
			statusUpdates = append(statusUpdates, &stats.StatusUpdate{InstanceID: responseContainerID.Id, Type: "container", Event: "stop", Status: "error"})
		} else if responseContainerID != nil && responseContainerID.Id == testContainerID.Id {
			// add a success event to the stats
			statusUpdates = append(statusUpdates, &stats.StatusUpdate{InstanceID: responseContainerID.Id, Type: "container", Event: "stop", Status: "success"})
		}

		//UNCOMMENT THIS TO INTENTIONALLY FAIL THE TEST
		//statusUpdates = append(statusUpdates, &stats.StatusUpdate{InstanceID: responseContainerID.Id, Type: "break", Event: "break", Status: "break"})

	}

	t.Cleanup(func() {
		connection.Close()
	})
	return &statusUpdates
}

// Using assert.EqualExportedValues , this function checks if two arrays of structs have the same number of elements, and that these elements have the same values.
// The order of the elements does not matter.
func EqualStatusUpdates(t *testing.T, expected, actual []*stats.StatusUpdate) bool {

	if len(expected) != len(actual) {
		return false
	}

	t.Helper()

	for i := range expected {
		assert.EqualExportedValues(t, expected[i], actual[i])
	}
	return true
}
<|MERGE_RESOLUTION|>--- conflicted
+++ resolved
@@ -1,334 +1,332 @@
-package main
-
-import (
-	"context"
-	"io"
-	"math/rand"
-	"reflect"
-	"sync"
-	"testing"
-	"time"
-
-	"github.com/3s-rg-codes/HyperFaaS/pkg/stats"
-	pb "github.com/3s-rg-codes/HyperFaaS/proto/controller"
-	"github.com/rs/zerolog/log"
-	"github.com/stretchr/testify/assert"
-	"google.golang.org/grpc/codes"
-	//"gotest.tools/v3/assert"
-)
-
-type statsTest struct {
-	testName            string
-	disconnects         bool
-	reconnects          bool
-	nodeIDs             []string
-	controllerWorkloads []controllerWorkload
-	timeout             time.Duration
-}
-
-var workloadImageTags = []string{"hello:latest", "echo:latest"}
-
-// Tests that stats are correctly streamed to all listening nodes. Nodes may disconnect and reconnect.
-// During that disconnect, the stats should not be lost, but should be cached and sent to the node when it reconnects.
-// In the end the stats received by each node should be equal to the expected stats.
-// The expected stats are determined by the doWorkload function  based on the controllerWorkloads array.
-func TestStats(t *testing.T) {
-<<<<<<< HEAD
-=======
-	//setup()
-	//defer teardown()
-
->>>>>>> 8a71440b
-	controllerWorkloads := []controllerWorkload{
-		{
-			testName:          "normal execution of hello image",
-			ImageTag:          workloadImageTags[0],
-			ExpectedError:     false,
-			ExpectsResponse:   true,
-			ExpectedErrorCode: codes.OK,
-			CallPayload:       "",
-		},
-	}
-
-	statsTests := []statsTest{
-		{
-			testName:            "streaming stats to one connected node",
-			disconnects:         true,
-			reconnects:          false,
-			nodeIDs:             []string{"1"},
-			controllerWorkloads: controllerWorkloads,
-			timeout:             12 * time.Second,
-		},
-		/*
-				{
-					testName:    "streaming stats to three connected nodes",
-					disconnects: false,
-					reconnects:  false,
-					nodeIDs:     []string{"1", "2", "3"},
-					controllerWorkloads
-			:   controllerWorkloads
-			,
-					timeout:     12 * time.Second,
-				},
-
-					{
-						testName:    "one node disconnects while streaming stats",
-						disconnects: true,
-						reconnects:  false,
-						nodeIDs:     []string{"1"},
-						controllerWorkloads
-				:   controllerWorkloads
-				,
-					},
-					{
-						testName:    "one node disconnects and reconnects while streaming stats",
-						disconnects: true,
-						reconnects:  true,
-						nodeIDs:     []string{"1"},
-						controllerWorkloads
-				:   controllerWorkloads
-				,
-					},
-		*/
-	}
-
-	for _, statsTestCase := range statsTests {
-		t.Run(statsTestCase.testName, func(t *testing.T) {
-
-			//stopSignals is a map that stores the stop signals for each node
-			stopSignals := make(map[string]chan bool)
-
-			//recievedStatsPerNode is a map that stores the stats recieved by each node
-			recievedStatsPerNode := make(map[string][]*stats.StatusUpdate)
-			mu := sync.Mutex{}
-
-			go func() {
-				//sleep for a random amount of time ( 4 - 6 seconds)
-				time.Sleep(time.Duration(rand.Intn(2)+4) * time.Second)
-
-				//send a stop signal to each node
-				if statsTestCase.disconnects {
-					for _, nodeID := range statsTestCase.nodeIDs {
-						stopSignals[nodeID] <- true
-					}
-				}
-			}()
-
-			statsChan := make(chan *[]*stats.StatusUpdate)
-			// Do Workload concurrently
-
-			// To keep track of the node clients
-			wgNodes := sync.WaitGroup{}
-
-			// To keep track of the workload
-			wgWorkload := sync.WaitGroup{}
-
-			wgWorkload.Add(1)
-			go func(wg1 *sync.WaitGroup) {
-				expectedStats := doWorkload(t, statsTestCase)
-				log.Debug().Msg("Workload is done")
-				wg1.Done()
-				statsChan <- expectedStats
-
-			}(&wgWorkload)
-
-			// We run one goroutine for each node
-			log.Debug().Msgf("RUNNING WITH %d NODES", len(statsTestCase.nodeIDs))
-			for _, nodeID := range statsTestCase.nodeIDs {
-
-				log.Debug().Msgf("Adding 1 to the WaitGroupCounter: %s", nodeID)
-
-				wgNodes.Add(1)
-
-				go func(nodeID string, wg1 *sync.WaitGroup, mutex *sync.Mutex) {
-					client, connection := BuildMockClient(t)
-					defer wg1.Done()
-					defer log.Debug().Msgf("Removing 1 from the WaitGroupCounter: %s", nodeID)
-
-					defer connection.Close()
-
-					recievedStatusUpdates := []*stats.StatusUpdate{}
-
-					//After the node has listened to the stream, we add the stats to the map
-					defer func() {
-						mutex.Lock()
-						recievedStatsPerNode[nodeID] = recievedStatusUpdates
-						mutex.Unlock()
-					}()
-
-					ctx, cancel := context.WithTimeout(context.Background(), statsTestCase.timeout)
-					defer cancel()
-
-					s, err := client.Status(ctx, &pb.StatusRequest{NodeID: nodeID})
-					if err != nil {
-						log.Error().Msgf("Error (Node: %s): %v", nodeID, err)
-					}
-
-					for {
-						select {
-						case <-stopSignals[nodeID]:
-							t.Logf("Stop signal Received (Node: %s)", nodeID)
-							return
-						case <-ctx.Done():
-							t.Logf("Context Done (Node: %s)", nodeID)
-							return
-						default:
-							stat, err := s.Recv()
-							if err == io.EOF {
-								log.Info().Msgf("EOF (Node: %s)", nodeID)
-								return
-							}
-							if err != nil {
-								log.Error().Msgf("Error: %v", err)
-								return
-							}
-
-							// Copy the stats to a new struct to avoid copying mutex
-							statCopy := &stats.StatusUpdate{
-								InstanceID: stat.InstanceId,
-								Type:       stat.Type,
-								Event:      stat.Event,
-								Status:     stat.Status,
-							}
-
-							recievedStatusUpdates = append(recievedStatusUpdates, statCopy)
-
-							//log.Debug().Msgf("State of stats (Node: %s): %v", nodeID, recievedStats)
-						}
-
-						if ctx.Err() != nil {
-							break
-						}
-					}
-				}(nodeID, &wgNodes, &mu)
-			}
-
-			t.Log("Waiting for workload to finish")
-			wgWorkload.Wait()
-			expected := <-statsChan
-
-			t.Log("Waiting for nodes to finish")
-			wgNodes.Wait()
-
-			// We check if the stats recieved by each node contains all of the stats that were expected
-			for _, nodeID := range statsTestCase.nodeIDs {
-
-				actual := recievedStatsPerNode[nodeID]
-
-				if len(*expected) != len(actual) {
-					t.Error("lengths of expected and actual arrays are not equal")
-				}
-
-				//  count occurrences of each StatusUpdate in the expected array
-				expectedCount := make(map[stats.StatusUpdate]int)
-				for _, e := range *expected {
-					expectedCount[*e]++
-				}
-
-				//  count occurrences of each StatusUpdate in the actual array
-				actualCount := make(map[stats.StatusUpdate]int)
-				for _, a := range actual {
-					actualCount[*a]++
-				}
-
-				// compare
-				result := reflect.DeepEqual(expectedCount, actualCount)
-
-				assert.True(t, result, "The stats recieved by node %s are not equal to the expected stats", nodeID)
-			}
-		})
-
-	}
-
-}
-
-/*
-	 This function performs some workload on the server, starting, calling and stopping containers
-	 It then returns the expected stats each node should receive after the workload
-	 Examples of a stats event:
-		{
-	    "instance_id": "b7bb229b0c625938726ee299fefc2246929b393d3041d511cdd416dcbb64a615",
-	    "type": "container",
-	    "event": "start",
-	    "status": ""
-		}
-
-		{
-	    "instance_id": "b7bb229b0c625938726ee299fefc2246929b393d3041d511cdd416dcbb64a615",
-	    "type": "container",
-	    "event": "call",
-	    "status": "success"
-		}
-*/
-func doWorkload(t *testing.T, statsTestCase statsTest) *[]*stats.StatusUpdate {
-
-	client, connection := BuildMockClient(t)
-
-	statusUpdates := []*stats.StatusUpdate{}
-
-	// Wait for all of the nodes to be connected to the stream
-	time.Sleep(4 * time.Second)
-
-	for _, testCase := range statsTestCase.controllerWorkloads {
-
-		testContainerID, err := client.Start(context.Background(), &pb.StartRequest{ImageTag: &pb.ImageTag{Tag: testCase.ImageTag}, Config: &pb.Config{}})
-
-		// Depending on the test case, the container may not start
-		if testCase.ExpectedError && err != nil {
-			// add an error event to the stats
-			statusUpdates = append(statusUpdates, &stats.StatusUpdate{InstanceID: testContainerID.Id, Type: "container", Event: "start", Status: "error"})
-		} else {
-			// add a success event to the stats
-			statusUpdates = append(statusUpdates, &stats.StatusUpdate{InstanceID: testContainerID.Id, Type: "container", Event: "start", Status: "success"})
-		}
-
-		response, err := client.Call(context.Background(), &pb.CallRequest{InstanceId: testContainerID, Params: &pb.Params{Data: testCase.CallPayload}})
-
-		if testCase.ExpectedError && err != nil {
-			// add an error event to the stats
-			statusUpdates = append(statusUpdates, &stats.StatusUpdate{InstanceID: testContainerID.Id, Type: "container", Event: "call", Status: "error"})
-		} else {
-			// add a success event to the stats
-			statusUpdates = append(statusUpdates, &stats.StatusUpdate{InstanceID: testContainerID.Id, Type: "container", Event: "call", Status: "success"})
-		}
-		//If there was a response, there is a container response event
-		if testCase.ExpectsResponse && response != nil {
-			statusUpdates = append(statusUpdates, &stats.StatusUpdate{InstanceID: testContainerID.Id, Type: "container", Event: "response", Status: "success"})
-		}
-
-		responseContainerID, err := client.Stop(context.Background(), testContainerID)
-
-		if testCase.ExpectedError && err != nil {
-			// add an error event to the stats
-			statusUpdates = append(statusUpdates, &stats.StatusUpdate{InstanceID: responseContainerID.Id, Type: "container", Event: "stop", Status: "error"})
-		} else if responseContainerID != nil && responseContainerID.Id == testContainerID.Id {
-			// add a success event to the stats
-			statusUpdates = append(statusUpdates, &stats.StatusUpdate{InstanceID: responseContainerID.Id, Type: "container", Event: "stop", Status: "success"})
-		}
-
-		//UNCOMMENT THIS TO INTENTIONALLY FAIL THE TEST
-		//statusUpdates = append(statusUpdates, &stats.StatusUpdate{InstanceID: responseContainerID.Id, Type: "break", Event: "break", Status: "break"})
-
-	}
-
-	t.Cleanup(func() {
-		connection.Close()
-	})
-	return &statusUpdates
-}
-
-// Using assert.EqualExportedValues , this function checks if two arrays of structs have the same number of elements, and that these elements have the same values.
-// The order of the elements does not matter.
-func EqualStatusUpdates(t *testing.T, expected, actual []*stats.StatusUpdate) bool {
-
-	if len(expected) != len(actual) {
-		return false
-	}
-
-	t.Helper()
-
-	for i := range expected {
-		assert.EqualExportedValues(t, expected[i], actual[i])
-	}
-	return true
-}
+package main
+
+import (
+	"context"
+	"io"
+	"math/rand"
+	"reflect"
+	"sync"
+	"testing"
+	"time"
+
+	"github.com/3s-rg-codes/HyperFaaS/pkg/stats"
+	pb "github.com/3s-rg-codes/HyperFaaS/proto/controller"
+	"github.com/rs/zerolog/log"
+	"github.com/stretchr/testify/assert"
+	"google.golang.org/grpc/codes"
+	//"gotest.tools/v3/assert"
+)
+
+type statsTest struct {
+	testName            string
+	disconnects         bool
+	reconnects          bool
+	nodeIDs             []string
+	controllerWorkloads []controllerWorkload
+	timeout             time.Duration
+}
+
+var workloadImageTags = []string{"hello:latest", "echo:latest"}
+
+// Tests that stats are correctly streamed to all listening nodes. Nodes may disconnect and reconnect.
+// During that disconnect, the stats should not be lost, but should be cached and sent to the node when it reconnects.
+// In the end the stats received by each node should be equal to the expected stats.
+// The expected stats are determined by the doWorkload function  based on the controllerWorkloads array.
+func TestStats(t *testing.T) {
+	//setup()
+	//defer teardown()
+
+	controllerWorkloads := []controllerWorkload{
+	controllerWorkloads := []controllerWorkload{
+		{
+			testName:          "normal execution of hello image",
+			ImageTag:          workloadImageTags[0],
+			ExpectedError:     false,
+			ExpectsResponse:   true,
+			ExpectedErrorCode: codes.OK,
+			CallPayload:       "",
+		},
+	}
+
+	statsTests := []statsTest{
+		{
+			testName:            "streaming stats to one connected node",
+			disconnects:         true,
+			reconnects:          false,
+			nodeIDs:             []string{"1"},
+			controllerWorkloads: controllerWorkloads,
+			timeout:             12 * time.Second,
+		},
+		/*
+				{
+					testName:    "streaming stats to three connected nodes",
+					disconnects: false,
+					reconnects:  false,
+					nodeIDs:     []string{"1", "2", "3"},
+					controllerWorkloads
+			:   controllerWorkloads
+			,
+					timeout:     12 * time.Second,
+				},
+
+					{
+						testName:    "one node disconnects while streaming stats",
+						disconnects: true,
+						reconnects:  false,
+						nodeIDs:     []string{"1"},
+						controllerWorkloads
+				:   controllerWorkloads
+				,
+					},
+					{
+						testName:    "one node disconnects and reconnects while streaming stats",
+						disconnects: true,
+						reconnects:  true,
+						nodeIDs:     []string{"1"},
+						controllerWorkloads
+				:   controllerWorkloads
+				,
+					},
+		*/
+	}
+
+	for _, statsTestCase := range statsTests {
+		t.Run(statsTestCase.testName, func(t *testing.T) {
+
+			//stopSignals is a map that stores the stop signals for each node
+			stopSignals := make(map[string]chan bool)
+
+			//recievedStatsPerNode is a map that stores the stats recieved by each node
+			recievedStatsPerNode := make(map[string][]*stats.StatusUpdate)
+			mu := sync.Mutex{}
+
+			go func() {
+				//sleep for a random amount of time ( 4 - 6 seconds)
+				time.Sleep(time.Duration(rand.Intn(2)+4) * time.Second)
+
+				//send a stop signal to each node
+				if statsTestCase.disconnects {
+					for _, nodeID := range statsTestCase.nodeIDs {
+						stopSignals[nodeID] <- true
+					}
+				}
+			}()
+
+			statsChan := make(chan *[]*stats.StatusUpdate)
+			// Do Workload concurrently
+
+			// To keep track of the node clients
+			wgNodes := sync.WaitGroup{}
+
+			// To keep track of the workload
+			wgWorkload := sync.WaitGroup{}
+
+			wgWorkload.Add(1)
+			go func(wg1 *sync.WaitGroup) {
+				expectedStats := doWorkload(t, statsTestCase)
+				log.Debug().Msg("Workload is done")
+				wg1.Done()
+				statsChan <- expectedStats
+
+			}(&wgWorkload)
+
+			// We run one goroutine for each node
+			log.Debug().Msgf("RUNNING WITH %d NODES", len(statsTestCase.nodeIDs))
+			for _, nodeID := range statsTestCase.nodeIDs {
+
+				log.Debug().Msgf("Adding 1 to the WaitGroupCounter: %s", nodeID)
+
+				wgNodes.Add(1)
+
+				go func(nodeID string, wg1 *sync.WaitGroup, mutex *sync.Mutex) {
+					client, connection := BuildMockClient(t)
+					defer wg1.Done()
+					defer log.Debug().Msgf("Removing 1 from the WaitGroupCounter: %s", nodeID)
+
+					defer connection.Close()
+
+					recievedStatusUpdates := []*stats.StatusUpdate{}
+
+					//After the node has listened to the stream, we add the stats to the map
+					defer func() {
+						mutex.Lock()
+						recievedStatsPerNode[nodeID] = recievedStatusUpdates
+						mutex.Unlock()
+					}()
+
+					ctx, cancel := context.WithTimeout(context.Background(), statsTestCase.timeout)
+					defer cancel()
+
+					s, err := client.Status(ctx, &pb.StatusRequest{NodeID: nodeID})
+					if err != nil {
+						log.Error().Msgf("Error (Node: %s): %v", nodeID, err)
+					}
+
+					for {
+						select {
+						case <-stopSignals[nodeID]:
+							t.Logf("Stop signal Received (Node: %s)", nodeID)
+							return
+						case <-ctx.Done():
+							t.Logf("Context Done (Node: %s)", nodeID)
+							return
+						default:
+							stat, err := s.Recv()
+							if err == io.EOF {
+								log.Info().Msgf("EOF (Node: %s)", nodeID)
+								return
+							}
+							if err != nil {
+								log.Error().Msgf("Error: %v", err)
+								return
+							}
+
+							// Copy the stats to a new struct to avoid copying mutex
+							statCopy := &stats.StatusUpdate{
+								InstanceID: stat.InstanceId,
+								Type:       stat.Type,
+								Event:      stat.Event,
+								Status:     stat.Status,
+							}
+
+							recievedStatusUpdates = append(recievedStatusUpdates, statCopy)
+
+							//log.Debug().Msgf("State of stats (Node: %s): %v", nodeID, recievedStats)
+						}
+
+						if ctx.Err() != nil {
+							break
+						}
+					}
+				}(nodeID, &wgNodes, &mu)
+			}
+
+			t.Log("Waiting for workload to finish")
+			wgWorkload.Wait()
+			expected := <-statsChan
+
+			t.Log("Waiting for nodes to finish")
+			wgNodes.Wait()
+
+			// We check if the stats recieved by each node contains all of the stats that were expected
+			for _, nodeID := range statsTestCase.nodeIDs {
+
+				actual := recievedStatsPerNode[nodeID]
+
+				if len(*expected) != len(actual) {
+					t.Error("lengths of expected and actual arrays are not equal")
+				}
+
+				//  count occurrences of each StatusUpdate in the expected array
+				expectedCount := make(map[stats.StatusUpdate]int)
+				for _, e := range *expected {
+					expectedCount[*e]++
+				}
+
+				//  count occurrences of each StatusUpdate in the actual array
+				actualCount := make(map[stats.StatusUpdate]int)
+				for _, a := range actual {
+					actualCount[*a]++
+				}
+
+				// compare
+				result := reflect.DeepEqual(expectedCount, actualCount)
+
+				assert.True(t, result, "The stats recieved by node %s are not equal to the expected stats", nodeID)
+			}
+		})
+
+	}
+
+}
+
+/*
+	 This function performs some workload on the server, starting, calling and stopping containers
+	 It then returns the expected stats each node should receive after the workload
+	 Examples of a stats event:
+		{
+	    "instance_id": "b7bb229b0c625938726ee299fefc2246929b393d3041d511cdd416dcbb64a615",
+	    "type": "container",
+	    "event": "start",
+	    "status": ""
+		}
+
+		{
+	    "instance_id": "b7bb229b0c625938726ee299fefc2246929b393d3041d511cdd416dcbb64a615",
+	    "type": "container",
+	    "event": "call",
+	    "status": "success"
+		}
+*/
+func doWorkload(t *testing.T, statsTestCase statsTest) *[]*stats.StatusUpdate {
+
+	client, connection := BuildMockClient(t)
+
+	statusUpdates := []*stats.StatusUpdate{}
+
+	// Wait for all of the nodes to be connected to the stream
+	time.Sleep(4 * time.Second)
+
+	for _, testCase := range statsTestCase.controllerWorkloads {
+
+		testContainerID, err := client.Start(context.Background(), &pb.StartRequest{ImageTag: &pb.ImageTag{Tag: testCase.ImageTag}, Config: &pb.Config{}})
+
+		// Depending on the test case, the container may not start
+		if testCase.ExpectedError && err != nil {
+			// add an error event to the stats
+			statusUpdates = append(statusUpdates, &stats.StatusUpdate{InstanceID: testContainerID.Id, Type: "container", Event: "start", Status: "error"})
+		} else {
+			// add a success event to the stats
+			statusUpdates = append(statusUpdates, &stats.StatusUpdate{InstanceID: testContainerID.Id, Type: "container", Event: "start", Status: "success"})
+		}
+
+		response, err := client.Call(context.Background(), &pb.CallRequest{InstanceId: testContainerID, Params: &pb.Params{Data: testCase.CallPayload}})
+
+		if testCase.ExpectedError && err != nil {
+			// add an error event to the stats
+			statusUpdates = append(statusUpdates, &stats.StatusUpdate{InstanceID: testContainerID.Id, Type: "container", Event: "call", Status: "error"})
+		} else {
+			// add a success event to the stats
+			statusUpdates = append(statusUpdates, &stats.StatusUpdate{InstanceID: testContainerID.Id, Type: "container", Event: "call", Status: "success"})
+		}
+		//If there was a response, there is a container response event
+		if testCase.ExpectsResponse && response != nil {
+			statusUpdates = append(statusUpdates, &stats.StatusUpdate{InstanceID: testContainerID.Id, Type: "container", Event: "response", Status: "success"})
+		}
+
+		responseContainerID, err := client.Stop(context.Background(), testContainerID)
+
+		if testCase.ExpectedError && err != nil {
+			// add an error event to the stats
+			statusUpdates = append(statusUpdates, &stats.StatusUpdate{InstanceID: responseContainerID.Id, Type: "container", Event: "stop", Status: "error"})
+		} else if responseContainerID != nil && responseContainerID.Id == testContainerID.Id {
+			// add a success event to the stats
+			statusUpdates = append(statusUpdates, &stats.StatusUpdate{InstanceID: responseContainerID.Id, Type: "container", Event: "stop", Status: "success"})
+		}
+
+		//UNCOMMENT THIS TO INTENTIONALLY FAIL THE TEST
+		//statusUpdates = append(statusUpdates, &stats.StatusUpdate{InstanceID: responseContainerID.Id, Type: "break", Event: "break", Status: "break"})
+
+	}
+
+	t.Cleanup(func() {
+		connection.Close()
+	})
+	return &statusUpdates
+}
+
+// Using assert.EqualExportedValues , this function checks if two arrays of structs have the same number of elements, and that these elements have the same values.
+// The order of the elements does not matter.
+func EqualStatusUpdates(t *testing.T, expected, actual []*stats.StatusUpdate) bool {
+
+	if len(expected) != len(actual) {
+		return false
+	}
+
+	t.Helper()
+
+	for i := range expected {
+		assert.EqualExportedValues(t, expected[i], actual[i])
+	}
+	return true
+}