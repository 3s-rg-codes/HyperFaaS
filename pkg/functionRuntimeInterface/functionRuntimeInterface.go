package functionRuntimeInterface

import (
	"bufio"
	"context"
	"os"
	"strings"
	"time"

	pb "github.com/3s-rg-codes/HyperFaaS/proto/function"
	zerolog "github.com/rs/zerolog"
	"google.golang.org/grpc"
	"google.golang.org/grpc/credentials/insecure"
)

type handler func(context.Context, *Request) (*Response, error)

type Request struct {
	Data string
	Id   string
}

type Response struct {
	Data string
	Id   string
}

type Function struct {
	timeout  int
	address  string
	request  *Request
	response *Response
	id       string
}

func New(timeout int) *Function {
	return &Function{
		timeout:  timeout,
		address:  "localhost:50052",
		request:  &Request{},
		response: &Response{},
		id:       getID(),
	}
}

func (f *Function) Ready(handler handler) {

	//Set up logging
	log := configLog("logs", "fn.log")

	connection, err := grpc.NewClient(f.address, grpc.WithTransportCredentials(insecure.NewCredentials()))

	log.Debug().Msgf("Connected to the worker: %v", f.address)

	defer connection.Close()

	if err != nil {
		log.Error().Msgf("failed to connect: %v", err)
	}

	c := pb.NewFunctionServiceClient(connection)

	//Set the id in the response to the id of the container
	f.response.Id = f.id

	for {
		ctx, cancel := context.WithTimeout(context.Background(), time.Duration(f.timeout)*time.Second)

		defer log.Info().Msgf("Closing connection.")
		defer cancel()

		//We ask for a new request whilst sending the response of the previous one
		p, err := c.Ready(ctx, &pb.Payload{Data: f.response.Data, Id: f.response.Id})

<<<<<<< HEAD
		log.Debug().Msgf("Received request: %v", p.Data)

		f.request = &Request{p.Data, p.Id}

=======
>>>>>>> 1473583d
		if err != nil {
			log.Error().Msgf("failed to call: %v", err)
			return
		}
<<<<<<< HEAD
=======
		log.Debug().Msgf("Received request: %v", p.Data)

		f.request = &Request{p.Data, p.Id}
>>>>>>> 1473583d

		f.response, err = handler(ctx, f.request)

		log.Debug().Msgf("Function handler called and generated response: %v", f.response.Data)

		if err != nil {
			log.Error().Msgf("Function failed: %v", err)
			return
		}

	}

}

func configLog(logDir string, logFile string) *zerolog.Logger {
	// Open the log file
	file, err := os.OpenFile(logDir+"/"+logFile, os.O_CREATE|os.O_WRONLY|os.O_APPEND, 0666)

	if err != nil {
		panic(err)
	}

	log := zerolog.New(file).With().Timestamp().Logger()
	return &log
}

func getID() string {
	var id string
	file, err := os.Open(".env")
	if err != nil {
		panic(err)
	}
	defer file.Close()

	scanner := bufio.NewScanner(file)
	for scanner.Scan() {
		line := scanner.Text()
		if strings.HasPrefix(line, "CONTAINER_ID=") {
			id = strings.TrimPrefix(line, "CONTAINER_ID=")
			break
		}
	}

	if err := scanner.Err(); err != nil {
		panic(err)
	}
	return id
}<|MERGE_RESOLUTION|>--- conflicted
+++ resolved
@@ -72,23 +72,13 @@
 		//We ask for a new request whilst sending the response of the previous one
 		p, err := c.Ready(ctx, &pb.Payload{Data: f.response.Data, Id: f.response.Id})
 
-<<<<<<< HEAD
-		log.Debug().Msgf("Received request: %v", p.Data)
-
-		f.request = &Request{p.Data, p.Id}
-
-=======
->>>>>>> 1473583d
 		if err != nil {
 			log.Error().Msgf("failed to call: %v", err)
 			return
 		}
-<<<<<<< HEAD
-=======
 		log.Debug().Msgf("Received request: %v", p.Data)
 
 		f.request = &Request{p.Data, p.Id}
->>>>>>> 1473583d
 
 		f.response, err = handler(ctx, f.request)
 
