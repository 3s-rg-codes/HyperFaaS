--- conflicted
+++ resolved
@@ -2,10 +2,6 @@
 
 ATTENTION: Note that due to docker things it is possible that the tests fail due to docker mishaps, if tht tests fail with your changes it's not necessarily the fault of your changes. Just run the tests  again...
 
-<<<<<<< HEAD
-
-=======
->>>>>>> f8302995
 ## Functionality
 
 The idea behind these integration tests is that they can be run using a number of different parameters. You can choose:
